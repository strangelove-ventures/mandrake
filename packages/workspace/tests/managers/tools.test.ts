import { describe, test, expect, beforeEach, afterEach } from 'bun:test';
import { mkdtemp, rm } from 'fs/promises';
import { join } from 'path';
import { tmpdir } from 'os';
import { ToolsManager } from '../../src/managers/tools';
<<<<<<< HEAD
import type { ServerConfig, ToolConfig } from '@mandrake/utils';
=======
import type { ServerConfig, ToolConfig } from '@mandrake/utils/dist/types/workspace';
>>>>>>> c1fc15f8

describe('ToolsManager', () => {
  let tmpDir: string;
  let configPath: string;
  let manager: ToolsManager;

  const testServer: ServerConfig = {
    command: 'test-server',
    args: ['--config', 'test.json'],
    env: {
      TEST_ENV: 'value',
    },
  };

  const testToolConfig: ToolConfig = {
    'test': testServer,
  };

  beforeEach(async () => {
    tmpDir = await mkdtemp(join(tmpdir(), 'tools-test-'));
    configPath = join(tmpDir, 'tools.json');
    manager = new ToolsManager(configPath);
    await manager.init();
  });

  afterEach(async () => {
    await rm(tmpDir, { recursive: true, force: true });
  });

  describe('config set operations', () => {
    test('lists default config set', async () => {
      const sets = await manager.listConfigSets();
      expect(sets).toContain('default');
    });

    test('adds and gets config set', async () => {
      await manager.addConfigSet('custom', testToolConfig);
      const config = await manager.getConfigSet('custom');
      expect(config).toEqual(testToolConfig);
    });

    test('updates config set', async () => {
      await manager.addConfigSet('custom', testToolConfig);
      const updates: Partial<ToolConfig> = {
        'test': { ...testServer, disabled: true },
      };
      await manager.updateConfigSet('custom', updates);
      const config = await manager.getConfigSet('custom');
      expect(config['test'].disabled).toBe(true);
    });

    test('removes config set', async () => {
      await manager.addConfigSet('custom', testToolConfig);
      await manager.setActive('custom');
      
      await manager.removeConfigSet('custom');
      
      const sets = await manager.listConfigSets();
      expect(sets).not.toContain('custom');
      const active = await manager.getActive();
      expect(active).toBe('default');
    });

    test('throws on duplicate config set', async () => {
      await manager.addConfigSet('custom', testToolConfig);
      await expect(manager.addConfigSet('custom', testToolConfig))
        .rejects.toThrow('Config set custom already exists');
    });
  });

  describe('server config operations', () => {
    beforeEach(async () => {
      await manager.addConfigSet('custom', {});
    });

    test('adds and gets server config', async () => {
      await manager.addServerConfig('custom', 'test', testServer);
      const config = await manager.getServerConfig('custom', 'test');
      expect(config).toEqual(testServer);
    });

    test('updates server config', async () => {
      await manager.addServerConfig('custom', 'test', testServer);
      await manager.updateServerConfig('custom', 'test', { disabled: true });
      const config = await manager.getServerConfig('custom', 'test');
      expect(config.disabled).toBe(true);
    });

    test('removes server config', async () => {
      await manager.addServerConfig('custom', 'test', testServer);
      await manager.removeServerConfig('custom', 'test');
      const configSet = await manager.getConfigSet('custom');
      expect(configSet['test']).toBeUndefined();
    });

    test('throws when config set not found', async () => {
      await expect(manager.addServerConfig('missing', 'test', testServer))
        .rejects.toThrow('Config set missing not found');
    });

    test('throws on duplicate server in set', async () => {
      await manager.addServerConfig('custom', 'test', testServer);
      await expect(manager.addServerConfig('custom', 'test', testServer))
        .rejects.toThrow('Server test already exists in config set custom');
    });
  });

  describe('active config set operations', () => {
    test('gets default active config set', async () => {
      const active = await manager.getActive();
      expect(active).toBe('default');
    });

    test('sets and gets active config set', async () => {
      await manager.addConfigSet('custom', testToolConfig);
      await manager.setActive('custom');
      const active = await manager.getActive();
      expect(active).toBe('custom');
    });

    test('throws when setting non-existent config set as active', async () => {
      await expect(manager.setActive('missing'))
        .rejects.toThrow('Config set missing not found');
    });
  });

  describe('defaults', () => {
    test('provides default config set with Docker-based MCP servers', async () => {
      const config = await manager.getConfigSet('default');
      expect(config).toBeDefined();
      expect(typeof config).toBe('object');
      
      // Should have filesystem, fetch, and memory servers
      expect(config.filesystem).toBeDefined();
      expect(config.filesystem.command).toBe('docker');
      expect(config.filesystem.args).toContain('mcp/filesystem');
      
      expect(config.fetch).toBeDefined();
      expect(config.fetch.command).toBe('docker');
      expect(config.fetch.args).toContain('mcp/fetch');
      
      expect(config.memory).toBeDefined();
      expect(config.memory.command).toBe('docker');
      expect(config.memory.args).toContain('mcp/memory');
    });
  });
});<|MERGE_RESOLUTION|>--- conflicted
+++ resolved
@@ -3,11 +3,7 @@
 import { join } from 'path';
 import { tmpdir } from 'os';
 import { ToolsManager } from '../../src/managers/tools';
-<<<<<<< HEAD
 import type { ServerConfig, ToolConfig } from '@mandrake/utils';
-=======
-import type { ServerConfig, ToolConfig } from '@mandrake/utils/dist/types/workspace';
->>>>>>> c1fc15f8
 
 describe('ToolsManager', () => {
   let tmpDir: string;
