--- conflicted
+++ resolved
@@ -34,19 +34,16 @@
 
 Mandrake is organized as a monorepo with these core packages:
 
-<<<<<<< HEAD
+- **workspace**: Core project configuration and state management
+- **provider**: LLM provider integration (Anthropic, Ollama)  
+- **mcp**: Model Context Protocol server management  
+- **session**: Conversation orchestration and prompt building
+- **utils**: Shared utilities and type definitions
 - **workspace**: Project configuration and state management
 - **session**: Conversation orchestration and context building
 - **mcp**: Model Context Protocol server management for tools
 - **provider**: LLM provider integration (Anthropic, Ollama, XAI)
 - **utils**: Shared utilities, logging, and type definitions
-=======
-- **workspace**: Core project configuration and state management
-- **provider**: LLM provider integration (Anthropic, Ollama)  
-- **mcp**: Model Context Protocol server management  
-- **session**: Conversation orchestration and prompt building
-- **utils**: Shared utilities and type definitions
->>>>>>> c1fc15f8
 
 ## Quick Start
 
@@ -69,20 +66,14 @@
 });
 await workspace.models.setActive('claude-3-5-sonnet-20241022');
 
-<<<<<<< HEAD
+// Start tool servers (example with Docker-based filesystem server)
 // Start MCP tools
-=======
-// Start tool servers (example with Docker-based filesystem server)
->>>>>>> c1fc15f8
 const mcpManager = new MCPManager();
 await mcpManager.startServer('filesystem', {
   command: 'docker',
+await mcpManager.startServer('filesystem', {
+  command: 'docker',
   args: [
-<<<<<<< HEAD
-    'run', '--rm', '-i',
-    '--mount', `type=bind,src=${workspace.paths.root},dst=/workspace`,
-    'mcp/filesystem', '/workspace'
-=======
     'run',
     '--rm',
     '-i',
@@ -90,7 +81,9 @@
     `type=bind,src=${workspace.paths.root},dst=/workspace`,
     'mcp/filesystem',
     '/workspace'
->>>>>>> c1fc15f8
+    'run', '--rm', '-i',
+    '--mount', `type=bind,src=${workspace.paths.root},dst=/workspace`,
+    'mcp/filesystem', '/workspace'
   ]
 });
 
